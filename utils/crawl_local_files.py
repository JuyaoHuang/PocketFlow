import os
import fnmatch
import pathspec

<<<<<<< HEAD
def crawl_local_files(directory, include_patterns=None, exclude_patterns=None, max_file_size=None, use_relative_paths=True, progress_callback=None):
=======

def crawl_local_files(
    directory,
    include_patterns=None,
    exclude_patterns=None,
    max_file_size=None,
    use_relative_paths=True,
):
>>>>>>> cd9e2b98
    """
    Crawl files in a local directory with similar interface as crawl_github_files.
    Args:
        directory (str): Path to local directory
        include_patterns (set): File patterns to include (e.g. {"*.py", "*.js"})
        exclude_patterns (set): File patterns to exclude (e.g. {"tests/*"})
        max_file_size (int): Maximum file size in bytes
        use_relative_paths (bool): Whether to use paths relative to directory
<<<<<<< HEAD
        progress_callback (callable): Function to report progress, takes (processed, total) as arguments
        
=======

>>>>>>> cd9e2b98
    Returns:
        dict: {"files": {filepath: content}}
    """
    if not os.path.isdir(directory):
        raise ValueError(f"Directory does not exist: {directory}")

    files_dict = {}
<<<<<<< HEAD
    all_files = []

    # Collect all files first to calculate total
    for root, _, files in os.walk(directory):
        for filename in files:
            filepath = os.path.join(root, filename)
            all_files.append(filepath)

    total_files = len(all_files)
    processed_files = 0

    for filepath in all_files:
        # Get path relative to directory if requested
        if use_relative_paths:
            relpath = os.path.relpath(filepath, directory)
        else:
            relpath = filepath

        # Check if file matches any include pattern
        included = False
        if include_patterns:
            for pattern in include_patterns:
                if fnmatch.fnmatch(relpath, pattern):
                    included = True
                    break
        else:
            included = True

        # Check if file matches any exclude pattern
        excluded = False
        if exclude_patterns:
            for pattern in exclude_patterns:
                if fnmatch.fnmatch(relpath, pattern):
                    excluded = True
                    break

        if not included or excluded:
            processed_files += 1
            if progress_callback:
                progress_callback(processed_files, total_files)
            continue

        # Check file size
        if max_file_size and os.path.getsize(filepath) > max_file_size:
            processed_files += 1
            if progress_callback:
                progress_callback(processed_files, total_files)
            continue

        try:
            with open(filepath, 'r', encoding='utf-8') as f:
                content = f.read()
            files_dict[relpath] = content
        except Exception as e:
            print(f"Warning: Could not read file {filepath}: {e}")

        processed_files += 1
        if progress_callback:
            progress_callback(processed_files, total_files)
=======

    # --- Load .gitignore ---
    gitignore_path = os.path.join(directory, ".gitignore")
    gitignore_spec = None
    if os.path.exists(gitignore_path):
        try:
            with open(gitignore_path, "r", encoding="utf-8") as f:
                gitignore_patterns = f.readlines()
            gitignore_spec = pathspec.PathSpec.from_lines(
                "gitwildmatch", gitignore_patterns
            )
            print(f"Loaded .gitignore patterns from {gitignore_path}")
        except Exception as e:
            print(
                f"Warning: Could not read or parse .gitignore file {gitignore_path}: {e}"
            )
    # --- End Load .gitignore ---

    for root, dirs, files in os.walk(directory):
        # Filter directories using .gitignore and exclude_patterns early to avoid descending
        # Need to process dirs list *in place* for os.walk to respect it
        excluded_dirs = set()
        for d in dirs:
            dirpath_rel = os.path.relpath(os.path.join(root, d), directory)

            # Check against .gitignore (important for directories)
            if gitignore_spec and gitignore_spec.match_file(dirpath_rel):
                excluded_dirs.add(d)
                continue  # Skip further checks if gitignored

            # Check against standard exclude_patterns
            if exclude_patterns:
                for pattern in exclude_patterns:
                    # Match pattern against full relative path or directory name itself
                    if fnmatch.fnmatch(dirpath_rel, pattern) or fnmatch.fnmatch(
                        d, pattern
                    ):
                        excluded_dirs.add(d)
                        break

        # Modify dirs in-place: remove excluded ones
        # Iterate over a copy (.copy()) because we are modifying the list during iteration
        for d in dirs.copy():
            if d in excluded_dirs:
                dirs.remove(d)

        # Now process files in the non-excluded directories
        for filename in files:
            filepath = os.path.join(root, filename)

            # Get path relative to directory if requested
            if use_relative_paths:
                relpath = os.path.relpath(filepath, directory)
            else:
                relpath = filepath

            # --- Exclusion check ---
            excluded = False
            # 1. Check .gitignore first
            if gitignore_spec and gitignore_spec.match_file(relpath):
                excluded = True

            # 2. Check standard exclude_patterns if not already excluded by .gitignore
            if not excluded and exclude_patterns:
                for pattern in exclude_patterns:
                    if fnmatch.fnmatch(relpath, pattern):
                        excluded = True
                        break

            included = False
            if include_patterns:
                for pattern in include_patterns:
                    if fnmatch.fnmatch(relpath, pattern):
                        included = True
                        break
            else:
                # If no include patterns, include everything *not excluded*
                included = True

            # Skip if not included or if excluded (by either method)
            if not included or excluded:
                continue

            # Check file size
            if max_file_size and os.path.getsize(filepath) > max_file_size:
                continue

            try:
                with open(filepath, "r", encoding="utf-8") as f:
                    content = f.read()
                files_dict[relpath] = content
            except Exception as e:
                print(f"Warning: Could not read file {filepath}: {e}")
>>>>>>> cd9e2b98

    return {"files": files_dict}


if __name__ == "__main__":
    print("--- Crawling parent directory ('..') ---")
    files_data = crawl_local_files(
        "..",
        exclude_patterns={
            "*.pyc",
            "__pycache__/*",
            ".venv/*",
            ".git/*",
            "docs/*",
            "output/*",
        },
    )
    print(f"Found {len(files_data['files'])} files:")
    for path in files_data["files"]:
        print(f"  {path}")<|MERGE_RESOLUTION|>--- conflicted
+++ resolved
@@ -1,10 +1,6 @@
 import os
 import fnmatch
 import pathspec
-
-<<<<<<< HEAD
-def crawl_local_files(directory, include_patterns=None, exclude_patterns=None, max_file_size=None, use_relative_paths=True, progress_callback=None):
-=======
 
 def crawl_local_files(
     directory,
@@ -12,8 +8,8 @@
     exclude_patterns=None,
     max_file_size=None,
     use_relative_paths=True,
+    progress_callback=None,
 ):
->>>>>>> cd9e2b98
     """
     Crawl files in a local directory with similar interface as crawl_github_files.
     Args:
@@ -22,12 +18,8 @@
         exclude_patterns (set): File patterns to exclude (e.g. {"tests/*"})
         max_file_size (int): Maximum file size in bytes
         use_relative_paths (bool): Whether to use paths relative to directory
-<<<<<<< HEAD
         progress_callback (callable): Function to report progress, takes (processed, total) as arguments
-        
-=======
 
->>>>>>> cd9e2b98
     Returns:
         dict: {"files": {filepath: content}}
     """
@@ -35,11 +27,40 @@
         raise ValueError(f"Directory does not exist: {directory}")
 
     files_dict = {}
-<<<<<<< HEAD
+
+    # --- Load .gitignore ---
+    gitignore_path = os.path.join(directory, ".gitignore")
+    gitignore_spec = None
+    if os.path.exists(gitignore_path):
+        try:
+            with open(gitignore_path, "r", encoding="utf-8") as f:
+                gitignore_patterns = f.readlines()
+            gitignore_spec = pathspec.PathSpec.from_lines("gitwildmatch", gitignore_patterns)
+            print(f"Loaded .gitignore patterns from {gitignore_path}")
+        except Exception as e:
+            print(f"Warning: Could not read or parse .gitignore file {gitignore_path}: {e}")
+
     all_files = []
+    for root, dirs, files in os.walk(directory):
+        # Filter directories using .gitignore and exclude_patterns early
+        excluded_dirs = set()
+        for d in dirs:
+            dirpath_rel = os.path.relpath(os.path.join(root, d), directory)
 
-    # Collect all files first to calculate total
-    for root, _, files in os.walk(directory):
+            if gitignore_spec and gitignore_spec.match_file(dirpath_rel):
+                excluded_dirs.add(d)
+                continue
+
+            if exclude_patterns:
+                for pattern in exclude_patterns:
+                    if fnmatch.fnmatch(dirpath_rel, pattern) or fnmatch.fnmatch(d, pattern):
+                        excluded_dirs.add(d)
+                        break
+
+        for d in dirs.copy():
+            if d in excluded_dirs:
+                dirs.remove(d)
+
         for filename in files:
             filepath = os.path.join(root, filename)
             all_files.append(filepath)
@@ -48,13 +69,19 @@
     processed_files = 0
 
     for filepath in all_files:
-        # Get path relative to directory if requested
-        if use_relative_paths:
-            relpath = os.path.relpath(filepath, directory)
-        else:
-            relpath = filepath
+        relpath = os.path.relpath(filepath, directory) if use_relative_paths else filepath
 
-        # Check if file matches any include pattern
+        # --- Exclusion check ---
+        excluded = False
+        if gitignore_spec and gitignore_spec.match_file(relpath):
+            excluded = True
+
+        if not excluded and exclude_patterns:
+            for pattern in exclude_patterns:
+                if fnmatch.fnmatch(relpath, pattern):
+                    excluded = True
+                    break
+
         included = False
         if include_patterns:
             for pattern in include_patterns:
@@ -64,21 +91,12 @@
         else:
             included = True
 
-        # Check if file matches any exclude pattern
-        excluded = False
-        if exclude_patterns:
-            for pattern in exclude_patterns:
-                if fnmatch.fnmatch(relpath, pattern):
-                    excluded = True
-                    break
-
         if not included or excluded:
             processed_files += 1
             if progress_callback:
                 progress_callback(processed_files, total_files)
             continue
 
-        # Check file size
         if max_file_size and os.path.getsize(filepath) > max_file_size:
             processed_files += 1
             if progress_callback:
@@ -86,7 +104,7 @@
             continue
 
         try:
-            with open(filepath, 'r', encoding='utf-8') as f:
+            with open(filepath, "r", encoding="utf-8") as f:
                 content = f.read()
             files_dict[relpath] = content
         except Exception as e:
@@ -95,101 +113,6 @@
         processed_files += 1
         if progress_callback:
             progress_callback(processed_files, total_files)
-=======
-
-    # --- Load .gitignore ---
-    gitignore_path = os.path.join(directory, ".gitignore")
-    gitignore_spec = None
-    if os.path.exists(gitignore_path):
-        try:
-            with open(gitignore_path, "r", encoding="utf-8") as f:
-                gitignore_patterns = f.readlines()
-            gitignore_spec = pathspec.PathSpec.from_lines(
-                "gitwildmatch", gitignore_patterns
-            )
-            print(f"Loaded .gitignore patterns from {gitignore_path}")
-        except Exception as e:
-            print(
-                f"Warning: Could not read or parse .gitignore file {gitignore_path}: {e}"
-            )
-    # --- End Load .gitignore ---
-
-    for root, dirs, files in os.walk(directory):
-        # Filter directories using .gitignore and exclude_patterns early to avoid descending
-        # Need to process dirs list *in place* for os.walk to respect it
-        excluded_dirs = set()
-        for d in dirs:
-            dirpath_rel = os.path.relpath(os.path.join(root, d), directory)
-
-            # Check against .gitignore (important for directories)
-            if gitignore_spec and gitignore_spec.match_file(dirpath_rel):
-                excluded_dirs.add(d)
-                continue  # Skip further checks if gitignored
-
-            # Check against standard exclude_patterns
-            if exclude_patterns:
-                for pattern in exclude_patterns:
-                    # Match pattern against full relative path or directory name itself
-                    if fnmatch.fnmatch(dirpath_rel, pattern) or fnmatch.fnmatch(
-                        d, pattern
-                    ):
-                        excluded_dirs.add(d)
-                        break
-
-        # Modify dirs in-place: remove excluded ones
-        # Iterate over a copy (.copy()) because we are modifying the list during iteration
-        for d in dirs.copy():
-            if d in excluded_dirs:
-                dirs.remove(d)
-
-        # Now process files in the non-excluded directories
-        for filename in files:
-            filepath = os.path.join(root, filename)
-
-            # Get path relative to directory if requested
-            if use_relative_paths:
-                relpath = os.path.relpath(filepath, directory)
-            else:
-                relpath = filepath
-
-            # --- Exclusion check ---
-            excluded = False
-            # 1. Check .gitignore first
-            if gitignore_spec and gitignore_spec.match_file(relpath):
-                excluded = True
-
-            # 2. Check standard exclude_patterns if not already excluded by .gitignore
-            if not excluded and exclude_patterns:
-                for pattern in exclude_patterns:
-                    if fnmatch.fnmatch(relpath, pattern):
-                        excluded = True
-                        break
-
-            included = False
-            if include_patterns:
-                for pattern in include_patterns:
-                    if fnmatch.fnmatch(relpath, pattern):
-                        included = True
-                        break
-            else:
-                # If no include patterns, include everything *not excluded*
-                included = True
-
-            # Skip if not included or if excluded (by either method)
-            if not included or excluded:
-                continue
-
-            # Check file size
-            if max_file_size and os.path.getsize(filepath) > max_file_size:
-                continue
-
-            try:
-                with open(filepath, "r", encoding="utf-8") as f:
-                    content = f.read()
-                files_dict[relpath] = content
-            except Exception as e:
-                print(f"Warning: Could not read file {filepath}: {e}")
->>>>>>> cd9e2b98
 
     return {"files": files_dict}
 
